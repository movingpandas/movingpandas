--- conflicted
+++ resolved
@@ -17,27 +17,16 @@
 ***************************************************************************
 """
 
-<<<<<<< HEAD
 #import os
 #import sys
-import pandas as pd 
+import pandas as pd
 from geopandas import GeoDataFrame
-=======
-import os
-import sys
->>>>>>> 1b4096b6
 from shapely.geometry import Point, LineString, shape
 from shapely.affinity import translate
 from datetime import timedelta
 
 #sys.path.append(os.path.dirname(__file__))
 
-<<<<<<< HEAD
-#from geometry_utils import azimuth, calculate_initial_compass_bearing, measure_distance_spherical, measure_distance_euclidean
-#import trajectory 
-
-=======
->>>>>>> 1b4096b6
 
 def _connect_points(row):
     pt0 = row['prev_pt']
@@ -48,7 +37,7 @@
         # to avoid intersection issues with zero length lines
         pt1 = translate(pt1, 0.00000001, 0.00000001)
     return LineString(list(pt0.coords) + list(pt1.coords))
-    
+
 def _to_line_df(traj):
     line_df = traj.df.copy()
     line_df['prev_pt'] = line_df['geometry'].shift()
@@ -107,14 +96,14 @@
 
 def is_equal(t1, t2):
     return abs(t1 - t2) < timedelta(milliseconds=10)
-     
+
 def intersects(traj, polygon):
-    try: 
+    try:
         line = traj.to_linestring()
     except:
-        return False 
+        return False
     return line.intersects(polygon)
-    
+
 def clip(traj, polygon):
     #pd.set_option('display.max_colwidth', -1)
     if not intersects(traj, polygon):
@@ -124,37 +113,37 @@
     intersections = [] # list of trajectories
 
     line_df = _to_line_df(traj)
-    
-    # The following for loop creates wrong results if there 
+
+    # The following for loop creates wrong results if there
     # is no other column besides the geometry column.
     has_dummy = False
     if len(traj.df.columns) < 2:
         traj.df['dummy_that_stops_things_from_breaking'] = 1
         has_dummy = True
-    
+
     spatial_index = line_df.sindex
     if spatial_index:
         possible_matches_index = list(spatial_index.intersection(polygon.bounds))
         possible_matches = line_df.iloc[possible_matches_index].sort_index()
     else:
         possible_matches = line_df
-        
-    # Note: If the trajectory contains consecutive rows without location change 
-    #       these will result in zero length lines that return an empty 
-    #       intersection.        
+
+    # Note: If the trajectory contains consecutive rows without location change
+    #       these will result in zero length lines that return an empty
+    #       intersection.
     possible_matches['geo_intersection'] = possible_matches.intersection(polygon)
     possible_matches['intersection'] = possible_matches.apply(_get_spatiotemporal_ref, axis=1)
-        
+
     for index, row in possible_matches.iterrows():
         x = row['intersection']
-        if x is None: 
+        if x is None:
             continue
         ranges.append((x['t0'], x['tn'], x['pt0'], x['ptn']))
-           
+
     ranges = _dissolve_ranges(ranges)
     for the_range in ranges:
         t0, tn, pt0, ptn = the_range[0], the_range[1], the_range[2], the_range[3]
-        # Create row at entry point with attributes from previous row = pad 
+        # Create row at entry point with attributes from previous row = pad
         row0 = traj.df.iloc[traj.df.index.get_loc(t0, method='pad')]
         row0['geometry'] = pt0
         # Create row at exit point
@@ -168,7 +157,7 @@
             print("Failed to insert row")
             continue
         traj.df = traj.df.sort_index()
-        
+
         try:
             intersection = traj.get_segment_between(the_range[0], the_range[1])
         except RuntimeError as e:
@@ -177,13 +166,13 @@
         intersection.crs = traj.crs
         intersection.id = "{}_{}".format(traj.id, j)
         intersection.parent = traj
-       
+
         intersections.append(intersection)
         j += 1
-    
+
     if has_dummy:
-        intersection.df.drop(columns=['dummy_that_stops_things_from_breaking'], axis=1, inplace=True)        
-      
+        intersection.df.drop(columns=['dummy_that_stops_things_from_breaking'], axis=1, inplace=True)
+
     return intersections
 
 def intersection(traj, feature):
@@ -194,13 +183,13 @@
         properties = feature['properties']
     except:
         raise TypeError("Trajectories can only be intersected with a Shapely feature!")
-    
+
     intersections = clip(traj, geometry)
-    
+
     result = []
     for intersection in intersections:
         for key, value in properties.items():
             intersection.df['intersecting_'+key] = value
         result.append(intersection)
-                
-    return result
+
+    return result